--- conflicted
+++ resolved
@@ -114,12 +114,7 @@
 	log.Printf("sending out emails for TC `%s`\n", TCName)
 
 	for _, record := range records {
-<<<<<<< HEAD
-		if err := sendMail(record[0], record[1], TCName); err != nil {
-=======
-		err = sendMail(record[0], record[1], TCName, smtpHost)
-		if err != nil {
->>>>>>> 0cdc43b5
+		if err := sendMail(record[0], record[1], TCName, smtpHost); err != nil {
 			return err
 		}
 	}
