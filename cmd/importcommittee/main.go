--- conflicted
+++ resolved
@@ -247,7 +247,6 @@
 	}, nil
 }
 
-<<<<<<< HEAD
 func deleteOldMeetings(
 	ctx context.Context,
 	db *sqlx.DB,
@@ -256,7 +255,8 @@
 	const deleteSQL = `DELETE FROM meetings WHERE committees_id = ?`
 	_, err := db.ExecContext(ctx, deleteSQL, committeeID)
 	return err
-=======
+}
+
 func findCommittee(committees []*models.Committee, name string) *models.Committee {
 	if idx := slices.IndexFunc(committees, func(c *models.Committee) bool {
 		return c.Name == name
@@ -264,7 +264,6 @@
 		return committees[idx]
 	}
 	return nil
->>>>>>> 8498dd0d
 }
 
 func run(committee, csv, databaseURL string) error {
